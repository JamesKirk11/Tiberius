#### Author of this code: James Kirk
#### Contact: jameskirk@live.co.uk

import numpy as np
import matplotlib.pyplot as plt
import pickle
from scipy import stats, signal
import os
import pandas as pd
import pysynphot.binning as astrobin
import warnings as warn
from reduction_utils import wavelength_calibration as wc

### define the alkali metal lines, air wavelengths
sodium_d1 = 5890
sodium_d2 = 5896
sodium_centre = np.mean([sodium_d1,sodium_d2])

potassium_d1 = 7665
potassium_d2 = 7699
potassium_centre = np.mean([potassium_d1,potassium_d2])

Halpha = 6562

###

def rebin(xbins,x,y,e=None,weighted=False,errors_from_rms=False):

    """A function to rebin time series flux and errors given bin locations as a function of time.

    Inputs:
    xbins - location of bins
    x - the time series
    y - the data (flux) to be binned
    e - the errors on the flux data points. Can be left as None.
    weighted - should the data be binned as a weighted sum? True/False, default=False
    errors_from_rms - if e=None and you want the returned binned errors to correspond to the standard deviation of the binned y data, set this to True

    Returns:
    np.array(xbin) - the binned time series
    np.array(ybin) - the binned data (flux)
    np.array(ebin) - the binned error
    """

    digitized = np.digitize(x,xbins)
    xbin = []
    ybin = []
    ebin = []
    for i in range(1,len(xbins)):
        bin_y_vals = y[digitized == i]
        bin_x_vals = x[digitized == i]
        if weighted:
            if e is None:
                raise Exception('Cannot compute weighted mean without errors')
            bin_e_vals = e[digitized == i]
            weights = 1.0/bin_e_vals**2
            xbin.append( np.sum(weights*bin_x_vals) / np.sum(weights) )
            ybin.append( np.sum(weights*bin_y_vals) / np.sum(weights) )
            if errors_from_rms:
                ebin.append(np.std(bin_y_vals))
            else:
                ebin.append( np.sqrt(1.0/np.sum(weights) ) )
        else:
            xbin.append(bin_x_vals.mean())
            ybin.append(bin_y_vals.mean())
            if errors_from_rms:
                ebin.append(np.std(bin_y_vals))
            else:
                try:
                    bin_e_vals = e[digitized == i]
                    ebin.append(np.sqrt(np.sum(bin_e_vals**2)) / len(bin_e_vals))
                except:
                    raise Exception('Must either supply errors, or calculate from rms')
    xbin = np.array(xbin)
    ybin = np.array(ybin)
    ebin = np.array(ebin)
    return (xbin,ybin,ebin)


def nan_mean(array,axis=None):
    """A function that calculates the mean of an array with NaNs by ignoring the NaNs. Note, this differs to np.nanmean which replaces nans with zeros.

    Inputs:
    array - the array for which to calculate the mean of.
    axis - the axis along which to calculate the mean

    Returns:
    means - along the chosen axis."""

    not_nans = np.isfinite(array)
    ndimensions = len(array.shape)
    if ndimensions > 1:
        nframes,npixels = array.shape
        means = []
        for i in range(nframes):
            if np.any(not_nans[i]):
                means.append(np.mean(array[i][not_nans[i]]))
            else:
                means.append(np.zeros_like(array[i])*np.nan)
    else:
        means = np.mean(array[not_nans],axis=axis)

    return np.array(means)

def nan_median(array,axis=None):
    """A function that calculates the median of an array with NaNs by ignoring the NaNs. Note, this differs to np.nanmedian which replaces nans with zeros.

    Inputs:
    array - the array for which to calculate the median of.
    axis - the axis along which to calculate the median

    Returns:
    medians - along the chosen axis."""

    not_nans = np.isfinite(array)
    ndimensions = len(array.shape)
    if ndimensions > 1:
        nframes,npixels = array.shape
        medians = []
        for i in range(nframes):
            if np.any(not_nans[i]):
                medians.append(np.median(array[i][not_nans[i]]))
            else:
                medians.append(np.zeros_like(array[i])*np.nan)
    else:
        medians = np.median(array[not_nans],axis=axis)

    return np.array(medians)

def nan_sum(array,axis=None):
    """A function that calculates the sum of an array with NaNs by ignoring the NaNs. Note, this differs to np.nansum which replaces nans with zeros. However, this is equivalent/will give the same result.

    Inputs:
    array - the array for which to calculate the median of.
    axis - the axis along which to calculate the median

    Returns:
    sums - along the chosen axis."""

    not_nans = np.isfinite(array)
    return np.sum(array[not_nans],axis=axis)



def normalise_flux(flux,error,contact1,contact4,airmass=None,airmass_cut=2):
    """A function to normalise light curves to the out of transit flux points, using the median of the out of transit data.

    Inputs:
    flux - the 1D array of light curve flux
    error - the 1D array of errors on the flux data points
    contact1 - the location of the transit's first contact point (in index/data points not time)
    contact4 - the location of the transit's fourth contact point (in index/data points not time)
    airmass - can use this to perform an airmass cut to remove data points that fall above a certain airmass threshold. Default=None
    airmass_cut - if airmass != None, this sets the value at which to set the airmass cut. Default=2

    Returns:
    np.array(norm_flux) - the normalised array of fluxes
    np.array(norm_error) - the normalised array of errors
    """

    flux = np.atleast_2d(flux)
    error = np.atleast_2d(error)

    if airmass is not None:
        cut_flux = flux[:,airmass <= airmass_cut]
        cut_error = error[:,airmass <= airmass_cut]

    else:
        cut_flux = flux
        cut_error = error

    oot_flux = np.concatenate((cut_flux[:,0:contact1],cut_flux[:,contact4:]),axis=1)

    try:
        median_oot = nan_median(oot_flux,axis=1)
    except:
        median_oot = nan_median(oot_flux,axis=0)

    norm_flux = flux/median_oot.reshape(len(flux),1)

    norm_err = error/median_oot.reshape(len(flux),1)

    return norm_flux,norm_err



def plot_all_bins(mjd,flux,error,rebin_data=None):
    """A function that takes the normalised spectroscopic light curve fluxes and errors and plots them all on a single figure.

    Inputs:
    mjd - the 1D array of time series
    flux - the ndarray of the spectroscopic light curve fluxes
    error - the ndarray of the spectroscopic light curve errors
    rebin_data - set this parameter if wanting to rebin the data using the rebin_data function. Set this parameter to the number of bins desired.

    Returns:
    Nothing - just plots a figure
    """


    nbins = min(np.shape(flux))
    offsets = [0.02 * i for i in range(nbins)]

    mjd_off = mjd-int(mjd[0])
    if rebin_data is not None:
        xbins = np.linspace(mjd_off[0],mjd_off[-1],rebin_data)

    plt.figure()
    for i in range(nbins):

        if rebin_data is not None:
            x,y,e = rebin(xbins,mjd_off,flux[i],e=error[i],weighted=True,errors_from_rms=False)
        else:
            x = mjd_off
            y = flux[i]
            e = error[i]

        plt.errorbar(x,y-offsets[i],yerr=e,ecolor='k',fmt='o',color='r',ms=1)

    plt.ylabel('Normalised flux')
    plt.xlabel('MJD + %d'%int(mjd[0]))
    plt.show()
    return



def bin_ancillary_data(data,wavelength_solution,bins,n_tukey_points=0):
    """
    Bin ancillary data (such as x position) to same bins as used for spectra. Can also use Tukey windows here. NOTE: this is now superseded by wvl_bin_data which performs this function
    while constructing the spectroscopic light curves.

    Inputs:
    data - the ndarray of data to be binned
    wavelength_solution - the wavelength solution
    bins - the bin edges, in Angstroms
    n_tukey_points - If wanting to use Tukey bins, set this parameter to the number of points to fall within the Tukey smoothed edges per bin.
                     This downweights those points falling at the edges of bins. I often find this to lead to noisier light curves. Default=0 (no Tukey window is used)

    Returns:
    binned_data - the ndarray of wavelength binned data
    """
    digitized = np.digitize(wavelength_solution,bins)
    nbins = len(bins)

    binned_data = []

    for i in range(1,nbins):

        if n_tukey_points > 0:

            nidx = len(np.where(digitized == i)[0])
            Tukey = float(n_tukey_points)/nidx
            dummy_bin_vals = np.zeros((len(data),nidx+2))
            dummy_bin_vals[:,1:-1] = data[:,digitized == i]

            tukey_bin_vals = dummy_bin_vals*signal.tukey(nidx+2,Tukey)
            bin_vals = tukey_bin_vals[:,1:-1].mean(axis=1)

        else:
            bin_vals = data[:,digitized==i].mean(axis=1)

        binned_data.append(bin_vals)

    return np.array(binned_data)


def wvl_bin_data(flux1,err1,flux2,err2,wvl_solution,bins,ancillary_data=None,weighted=False,n_tukey_points=0,wvl_solution_2=None):

    """A function to bin the spectra of the target and comparison to make spectroscopic light curves for each by summing the flux within the defined wavelength bins.
    The target's light curves are divided by the comparison's light curves to correct for telluric extinction.

    Inputs:
    flux1 - ndarray of spectra of the target
    err1 - ndarray of errors of the target
    flux2 - ndarray of spectra of the comparison
    err2 - ndarray of errors of the comparison
    wvl_solution - the wavelength solution which is used to bin the data. This is assuming that both the target and the comparison have been resampled onto the same x-axis.
                   My tests show that this provides much better light curves than using separate wavelength solutions
    bins - the list of bin edges of the light curves, in Angstroms
    ancillary_data - a dictionary of ancillary data to bin (typically ancillary_data = {"xpos":xpos,"sky":sky})
    weighted - True/False - define whether we want to perform a weighted (by the flux errors) sum or not. Default=False as I have found this often produce better light curves (less noise)
    n_tukey_points - If wanting to use Tukey bins, set this parameter to the number of points to fall within the Tukey smoothed edges per bin.
                     This downweights those points falling at the edges of bins. I often find this to lead to noisier light curves. Default=0 (no Tukey window is used)
     wvl_solution_2 - can pass second wavelength solution for second object if the stars have not been resampled onto the same wavelength grid

    Returns:
    flux_ratio - the differential (target/comparison) spectroscopic light curves
    err_ratio - the flux errors in the differential light curves
    binned_flux1 - the target's spectroscopic light curves
    binned_err1 - the flux errors in the target's spectroscopic light curves
    binned_flux2 - the comparison's spectroscopic light curves
    binned_err2 - the flux errors in the comparison's spectroscopic light curves
    binned_ancillary - a dictionary of the binned ancillary data
    photon_noise_star1 - the photon noise for each bin for the target
    photon_noise_star2 - the photon noise for each bin for the comparison
    SN_1 - the mean of the S/N array (sqrt(flux)) for each wavelength bin for star 1
    SN_2 - the mean of the S/N array (sqrt(flux)) for each wavelength bin for star 2

    """

    nbins = len(bins)
    nframes = len(flux1)

    binned_flux1 = []
    binned_err1 = []

    binned_flux2 = []
    binned_err2 = []

    binned_ancillary_data = {}
    if ancillary_data is not None:
        for k in ancillary_data.keys():
            binned_ancillary_data[k] = []

    photon_noise_star1 = []
    photon_noise_star2 = []

    SN_1 = []
    SN_2 = []

    # make wavelength solution at least 2D to allow for separate wavelength solutions for each frame
    if len(wvl_solution.shape) == 1:
        wvl_solution = np.ones_like(flux1) * wvl_solution

    # allow for second wavelength solution if the stars have not been resampled
    if wvl_solution_2 is not None:
        if len(wvl_solution_2.shape) == 1:
            wvl_solution_2 = np.ones_like(flux2) * wvl_solution_2

    # outer loop: loop through all frames (1D spectra)
    for i in range(nframes):

        current_flux1 = []
        current_flux2 = []

        current_err1 = []
        current_err2 = []

        if ancillary_data is not None:
            current_ancil = {}
            for k in ancillary_data.keys():
                current_ancil[k] = []

        current_photon_noise_1 = []
        current_photon_noise_2 = []

        current_SN_1 = []
        current_SN_2 = []

        # inner loop: loop through all bins
        for j in range(0,nbins-1):

            idx = (wvl_solution[i] >= bins[j]) & (wvl_solution[i] < bins[j+1])
            nidx = len(np.where(flux1[i][idx])[0])

            if wvl_solution_2 is not None:
                idx2 = (wvl_solution_2[i] >= bins[j]) & (wvl_solution_2[i] < bins[j+1])
                nidx2 = len(np.where(flux2[i][idx2])[0])
            else:
                idx2 = idx
                nidx2 = nidx

            if n_tukey_points != 0:

                Tukey1 = float(n_tukey_points)/nidx
                Tukey2 = float(n_tukey_points)/nidx2

                # Create dummy array, 2 points longer than our array so that points weighted as 0 by Tukey window fall outside our desired array and thereofre none of our points are 0 weighted
                dummy_bin1_vals = np.zeros(nidx+2)
                dummy_e1_vals = np.zeros(nidx+2)

                # replace the values between the first and last dummy points with the actual data
                dummy_bin1_vals[1:-1] = flux1[i][idx]
                dummy_e1_vals[1:-1] = err1[i][idx]

                tukey_bin1_vals = dummy_bin1_vals*signal.tukey(nidx+2,Tukey1)
                bin_1_vals = tukey_bin1_vals[1:-1]

                tukey_e1_vals = dummy_e1_vals*signal.tukey(nidx+2,Tukey1)
                bin_e1_vals = tukey_e1_vals[1:-1]

                if flux2 is not None:
                    dummy_bin2_vals = np.zeros(nidx2+2)
                    dummy_e2_vals = np.zeros(nidx2+2)

                    dummy_bin2_vals[1:-1] = flux2[i][idx2]
                    dummy_e2_vals[1:-1] = err2[i][idx2]

                    tukey_bin2_vals = dummy_bin2_vals*signal.tukey(nidx2+2,Tukey2)
                    bin_2_vals = tukey_bin2_vals[1:-1]

                    tukey_e2_vals = dummy_e2_vals*signal.tukey(nidx2+2,Tukey2)
                    bin_e2_vals = tukey_e2_vals[1:-1]

                if ancillary_data is not None:

                    bin_ancillary = {}
                    for k in ancillary_data.keys():
                        dummy_ancil_vals = np.zeros(nidx+2)
                        dummy_ancil_vals[1:-1] = ancillary_data[k][i][idx]
                        tukey_ancil_vals = dummy_ancil_vals*signal.tukey(nidx+2,Tukey1)
                        bin_ancillary[k] = tukey_ancil_vals[1:-1]


            else:
                bin_1_vals = flux1[i][idx]
                bin_e1_vals = err1[i][idx]

                if flux2 is not None:
                    bin_2_vals = flux2[i][idx2]
                    bin_e2_vals = err2[i][idx2]

                if ancillary_data is not None:
                    bin_ancillary = {}
                    for k in ancillary_data.keys():
                        bin_ancillary[k] = ancillary_data[k][i][idx]

            if ancillary_data is not None:
                for k in ancillary_data.keys():
                    current_ancil[k].append(nan_mean(bin_ancillary[k]))

            current_photon_noise_1.append(np.mean(1/np.sqrt(flux1[i][idx])))
            current_SN_1.append(np.sqrt(bin_1_vals).mean())

            if flux2 is not None:
                current_photon_noise_2.append(np.mean(1/np.sqrt(flux2[i][idx2])))
                current_SN_2.append(np.sqrt(bin_2_vals).mean())

            if weighted:

                weights1 = 1.0/bin_e1_vals**2
                current_flux1.append( np.sum(weights1*bin_1_vals) / np.sum(weights1) )
                current_err1.append( np.sqrt(1.0/np.sum(weights1) ) )

                if flux2 is not None:
                    weights2 = 1.0/bin_e2_vals**2
                    current_flux2.append( np.sum(weights2*bin_2_vals) / np.sum(weights2) )
                    current_err2.append( np.sqrt(1.0/np.sum(weights2) ) )

            else:
                current_flux1.append(np.nansum(bin_1_vals))
                current_err1.append(np.sqrt(np.nansum(bin_e1_vals**2)) )

                if flux2 is not None:
                    current_flux2.append(np.nansum(bin_2_vals))
                    current_err2.append(np.sqrt(np.nansum(bin_e2_vals**2)) )

        photon_noise_star1.append(current_photon_noise_1)
        binned_flux1.append(np.array(current_flux1))
        binned_err1.append(np.array(current_err1))

        if flux2 is not None:
            photon_noise_star2.append(current_photon_noise_2)
            binned_flux2.append(np.array(current_flux2))
            binned_err2.append(np.array(current_err2))


        if ancillary_data is not None:
            for k in ancillary_data.keys():
                binned_ancillary_data[k].append(np.array(current_ancil[k]))

        SN_1.append(np.array(current_SN_1))

        if flux2 is not None:
            SN_2.append(np.array(current_SN_2))


    binned_flux1 = np.array(binned_flux1)
    binned_err1 = np.array(binned_err1)

    if flux2 is not None:
        binned_flux2 = np.array(binned_flux2)
        binned_err2 = np.array(binned_err2)

        flux_ratio = (binned_flux1/binned_flux2)
        err_ratio = np.sqrt((binned_err1/binned_flux1)**2 + (binned_err2/binned_flux2)**2)*flux_ratio
    else:
        flux_ratio = binned_flux1
        err_ratio = binned_err1

    ancillary_data_norm = {}
    for k in ancillary_data.keys():
        ancil = np.transpose(binned_ancillary_data[k])
        ancil_norm = [(i - i.mean())/i.std() for i in ancil]
        ancillary_data_norm[k] = np.array(ancil_norm)

    if flux2 is None:
        return np.transpose(flux_ratio),np.transpose(err_ratio),ancillary_data_norm,\
           np.transpose(np.array(photon_noise_star1)),np.transpose(SN_1)

    else:
        return np.transpose(flux_ratio),np.transpose(err_ratio),np.transpose(binned_flux1),\
               np.transpose(binned_err1),np.transpose(binned_flux2),np.transpose(binned_err2),ancillary_data_norm,\
               np.transpose(np.array(photon_noise_star1)),np.transpose(np.array(photon_noise_star2)),np.transpose(SN_1),np.transpose(SN_2)


def create_wvl_bins(wvl_solution,bin_width=None,first_pixel=0,last_pixel=None,native_resolution=False):
    """A function that defines the bin edges and centres given bin width (in pixels) + first and last pixels.

    Inputs:
    wvl_solution - the wavelength solution in A/um
    bin_width - the width of the bins in pixels. Not necessary if native_resolution = Tue
    first_pixel - the first pixel to start the bins at. Default = first pixel
    last_pixel - the final pixel to end the bins at. Default = final pixel
    native_resolution - True/False - are we working at the native resolution of the instrument?
                    If so, the bin centres = wvl solution and bin_width = 1

    Returns:
    bin_edges,bin_centres,bin_widths,nbins - the edges, centres, widths (all in wavelength units) and number of bins with this setup"""

    # ~ if last_pixel is None:
        # ~ last_pixel = len(wvl_solution)

    # ~ if last_pixel == len(wvl_solution):
        # ~ last_pixel -= 1

    if native_resolution:
        bin_centres = wvl_solution[first_pixel:last_pixel]
        bin_widths = np.diff(bin_centres)/2
        bin_widths = np.hstack((bin_widths[0],bin_widths))
        bin_edges = wvl_solution[first_pixel:last_pixel]
    else:
        if last_pixel is None:
            last_pixel = -1
        bin_edges = np.hstack((wvl_solution[first_pixel:last_pixel:bin_width],wvl_solution[last_pixel]))
        bin_centres = bin_edges[:-1]+np.diff(bin_edges)/2.
        bin_widths = np.diff(bin_edges)

    nbins = len(bin_centres)
    print("%d bins created with this setup, with a resolution R between %d--%d and a mean R = %d"%(nbins,np.min(bin_centres/bin_widths),np.max(bin_centres/bin_widths),np.mean(bin_centres/bin_widths)))
    return bin_edges,bin_centres,bin_widths,nbins




def simple_bin(flux,flux_error,ancillary_data,wvl_solution,bin_edges,weighted=True,native_resolution=False,standardise_input=True,):

    """A function that takes advantage of numpy to speed up the binning of large data sets.
    Much preferable to wvl_bin_data() when analysing a single star.

    Inputs:
    flux - the stellar spectra for each frame
    flux_error the uncertainties in the stellar spectra for each frame
    ancillary_data - a dictionary of ancillary data to be binned (e.g., background, x position)
    wvl_solution - the wavelength solution / wavelength array
    bin_edges - the edges of the bins in a 1D array/list
    weighted - True/False - do you want to perform a weighted mean? Default = True
    native_resolution - True/False - are we making light curves at the native resolution? If so, bin_edges and weighted is ignored
    standardise_input - True/False - do you want to standardise the ancillary data? (data-data.mean())/data.std(). Default = True.


    Returns:
    bf - the wavelength binned light curves
    be - the photometric uncertainty in the wavelength binned light curves
    ba - the wavelength binned ancillary data in the form of a dictionary"""

    binned_flux = []
    binned_error = []
    binned_ancillary = {}
    if ancillary_data is not None:
        for k in ancillary_data.keys():
            binned_ancillary[k] = []

    nframes,npixels = flux.shape

    if native_resolution:
        nbins = len(wvl_solution)
    else:
        nbins = len(bin_edges) - 1

    for i in range(nbins):
        print("Working on bin %d/%d"%(i+1,nbins))

        if native_resolution:
            index = np.array([i])

        elif nbins == 1 or i == nbins - 1: # we're working with a white light curve
            index = np.where(((wvl_solution >= bin_edges[i]) & (wvl_solution <= bin_edges[i+1])))[0]
            if len(index) == 0:
                print("**Warning: no data falls within this wavelength bin -- the bin is empty**")
                continue
            bin_left = index.min()
            bin_right = index.max()
            npoints_in_bin = len(index)

        else:
            index = np.where(((wvl_solution >= bin_edges[i]) & (wvl_solution < bin_edges[i+1])))[0]
            if len(index) == 0:
                print("**Warning: no data falls within this wavelength bin -- the bin is empty**")
                continue
            bin_left = index.min()
            bin_right = index.max()
            npoints_in_bin = len(index)


        if weighted and not native_resolution:
            weights = 1/flux_error[:,index]**2
            bf = np.sum(weights*flux[:,index],axis=1)/np.sum(weights,axis=1)
            be = np.sqrt(1.0/np.nansum(weights,axis=1))

            for k in ancillary_data.keys():
                ba = np.sum(weights*ancillary_data[k][:,index],axis=1)/np.sum(weights,axis=1)

                binned_ancillary[k].append(ba)

        else:
            print("N points in bin =",flux[:,index].shape)
            bf = np.nansum(flux[:,index],axis=1)
            be = np.sqrt(np.nansum(flux_error[:,index]**2,axis=1))#/npoints_in_bin

            for k in ancillary_data.keys():
                ba = np.nansum(ancillary_data[k][:,index],axis=1)
                if standardise_input:
                    ba = (ba-np.nanmean(ba))/np.nanstd(ba)
                binned_ancillary[k].append(ba)

        binned_flux.append(bf)
        binned_error.append(be)

    for k in binned_ancillary.keys():
        binned_ancillary[k] = np.array(binned_ancillary[k])

    return np.array(binned_flux),np.array(binned_error),binned_ancillary


def plot_spectra(star1,star2,wvl_solution,wvl_solution_2=None,bin_edges=None,bin_centres=None,alkali=False,save_fig=False,ratio=True,xmin=None,xmax=None):

    """A function that plots the spectra of target and comparison and the ratio of these, along with bin boundaries and ability to plot telluric spectra.

    Inputs:
    star1 - the 1D spectrum of the target
    star2 - the 1D spectrum of the comparison. Can be set to None if working with a single star (e.g., space-based data)
    wvl_solution - the wavelength solution (array of wavelengths)
    wvl_solution_2 - the wavelength solution for star 2, in case the stellar spectra were not resampled onto the same x-axis. Default=None
    bin_edges - a list of the locations of the edges of the wavelength bins if wanting to overplot them. Default=None
    bin_centres - a list of the locations of the centres of the wavelength bins if wanting to overplot them as text on the figure. Default=None
    alkali - True/False - use this if wanting to overplot vertical lines at the locations of Na & K. Default=True
    save_fig - True/False - use this if wanting to save the figure to file, saved as 'wavelength_bins.pdf'. Default=False
    ratio - True/False - use this if wanting to plot the ratio of star1/star2 to identify where residual features exist to avoid setting bin edges there. Default=True
    xmin - set the minimum wavelength to be plotted. Default=None
    xmax - set the maximum wavelength to be plotted. Default=None

    Returns:
    Nothing, it only plots the figure
    """

    if ratio:
        plt.figure()
    else:
        plt.figure(figsize=(7,4))

    if ratio:
        nplots = 2
    else:
        nplots = 1


    plt.subplot(nplots,1,1)

    # ratio of spectra
    if ratio:

        if wvl_solution_2 is not None:
            print("WARNING! If the wavelength solutions differ between the stars, the plotted ratio is not strictly accurate")

        if bin_edges is not None:
            for i in bin_edges:
                plt.axvline(i,color='k',ls='--')

        if bin_centres is not None:
            for t in bin_centres:
                plt.text(t,0.2,t,rotation='vertical',ha='center')


        plt.plot(wvl_solution,star1/star2)

        if alkali:

            plt.axvline(sodium_d1,color='g')
            plt.axvline(sodium_d2,color='g')
            plt.axvline(potassium_d1,color='g')
            plt.axvline(potassium_d2,color='g')

        plt.xticks(visible=False)
        plt.ylabel('Flux ratio')

        if xmin is not None and xmax is not None:
            plt.xlim(xmin,xmax)

        plt.subplot(212)

    if bin_edges is not None:
        for i in bin_edges:
            plt.axvline(i,color='k',ls='--')

    if alkali:
        plt.axvline(sodium_d1,color='g')
        plt.axvline(sodium_d2,color='g')
        plt.axvline(potassium_d1,color='g')
        plt.axvline(potassium_d2,color='g')

    if wvl_solution_2 is None:
        wvl_solution_2 = wvl_solution

    nspectra = len(np.atleast_2d(star1))

    if nspectra > 1: # we're plotting all spectra
        for i in range(nspectra):
            plt.plot(wvl_solution,wc.normalise(star1[i],maximum=True),'b',alpha=0.5)

            if star2 is not None:
                plt.plot(wvl_solution,wc.normalise(star1[i],maximum=True),'r',alpha=0.5)
    else:
        plt.plot(wvl_solution,wc.normalise(star1,maximum=True),'b')
        if star2 is not None:
            plt.plot(wvl_solution_2,wc.normalise(star2,maximum=True),'r')

    plt.xlabel('Wavelength ($\AA$)')
    plt.ylabel('Normalised flux')
    plt.ylim(0,1.1)
    if xmin is not None and xmax is not None:
        plt.xlim(xmin,xmax)

    plt.subplots_adjust(hspace=0)

    if save_fig:
        plt.savefig('wavelength_bins.pdf',bbox_inches='tight')
    plt.show()



def iib_bins(line,flux1,err1,flux2,err2,wvl_solution,xpos,sky,bin_widths=np.arange(10,110,10),weighted=False,n_tukey_points=0,wvl_solution_2=None):

    iib_fluxes = []
    iib_errors = []
    iib_xpos = []
    iib_sky = []
    iib_centres = []
    iib_widths = []

    if line == 'Na':
        line_centre = sodium_centre
    elif line == 'K1':
        line_centre = potassium_d1
    elif line == 'K2':
        line_centre = potassium_d2
    elif line == 'K':
        line_centre = potassium_centre
    elif line == 'Halpha':
        line_centre = Halpha
    else:
        return NameError("line must be one of 'Na', 'K1', 'K2', 'K' or 'Halpha'")

    for i in bin_widths:

        if line == 'K1' or line == 'K2' or line == 'K':
        # left hand boundary is 7645A
            if line_centre - i/2 >= 7645:
                bin_left = line_centre - i/2
                bin_right = line_centre + i/2
                iib_centres.append(line_centre)
                iib_widths.append(i)
            else: # bin expands towards the red
                bin_left = 7645
                bin_right = bin_left + i
                iib_centres.append((bin_left+bin_right)//2)
                iib_widths.append(i)

        else:
            bin_left = line_centre - i/2
            bin_right = line_centre + i/2
            iib_centres.append(line_centre)
            iib_widths.append(i)

        curr_flux,curr_error,_,_,_,_,curr_xpos,curr_sky,_,_,_,_ = wvl_bin_data(flux1,err1,flux2,err2,wvl_solution,np.array([bin_left,bin_right]),n_tukey_points=n_tukey_points,xpos=xpos,sky=sky,weighted=weighted,wvl_solution_2=wvl_solution_2)

        iib_fluxes.append(curr_flux[0])
        iib_errors.append(curr_error[0])
        iib_xpos.append(curr_xpos[0])
        iib_sky.append(curr_sky[0])

    iib_fluxes = np.array(iib_fluxes)
    iib_errors = np.array(iib_errors)
    iib_centres = np.array(iib_centres)
    iib_widths = np.array(iib_widths)
    iib_xpos = np.array(iib_xpos)
    iib_sky = np.array(iib_sky)

    return iib_fluxes,iib_errors,iib_centres,iib_widths,iib_xpos,iib_sky

def bin_down_data(time_bins,time,flux,error,xpos=None,sky=None,errors_from_rms=False):

    nbins = len(np.atleast_1d(flux))
    binned_fluxes = []
    binned_errors = []
    binned_xpos = []
    binned_sky = []

    for i in range(nbins):

        bt, bf, be = rebin(time_bins,time,flux[i],error[i],\
                              weighted=False,errors_from_rms=errors_from_rms)

        binned_fluxes.append(bf)
        binned_errors.append(be)

        if xpos is not None:
            _,bx,_ = rebin(time_bins,time,xpos[i],None,\
                              weighted=False,errors_from_rms=errors_from_rms)
            binned_xpos.append(bx)

        if sky is not None:
            _,bs,_ = rebin(time_bins,time,sky[i],None,\
                              weighted=False,errors_from_rms=errors_from_rms)
            binned_sky.append(bs)

    finite_index = np.isfinite(bt)

    binned_time = np.array(bt)[finite_index]
    binned_fluxes = np.array(binned_fluxes)[:,finite_index]
    binned_errors = np.array(binned_errors)[:,finite_index]

    if xpos is not None:
        binned_xpos = np.array(binned_xpos)[:,finite_index]
    if sky is not None:
        binned_sky = np.array(binned_sky)[:,finite_index]

    return binned_time,binned_fluxes,binned_errors,binned_xpos,binned_sky


def wvl_bin_data_different_wvl_solutions(flux1,err1,flux2,err2,wvl_solutions, bins,xpos,sky,weighted=False,n_tukey_points=0):

    """A function to bin the spectra of the target and comparison to make spectroscopic light curves for each by summing the flux within the defined wavelength bins.
    The target's light curves are divided by the comparison's light curves to correct for telluric extinction.
    Inputs:
    flux1 - ndarray of spectra of the target
    err1 - ndarray of errors of the target
    flux2 - ndarray of spectra of the comparison
    err2 - ndarray of errors of the comparison
    wvl_solutions - the wavelength solution which is used to bin the data for both star1 & star2, expects individual wvl solution for each frame.
                   My tests show that this provides much better light curves than using separate wavelength solutions
    bins - the list of bin edges of the light curves, in Angstroms
    xpos - the ndarray of the average (**non-standarized**) x positions of the target and comparison, so that they can be binned to the same wavelength bins
    sky - the ndarray of the average (**non-standarized**) sky background of the target and comparison, so that they can be binned to the same wavelength bins
    weighted - True/False - define whether we want to perform a weighted (by the flux errors) sum or not. Default=False as I have found this often produce better light curves (less noise)
    n_tukey_points - If wanting to use Tukey bins, set this parameter to the number of points to fall within the Tukey smoothed edges per bin.
                     This downweights those points falling at the edges of bins. I often find this to lead to noisier light curves. Default=0 (no Tukey window is used)
    Returns:
    flux_ratio - the differential (target/comparison) spectroscopic light curves
    err_ratio - the flux errors in the differential light curves
    binned_flux1 - the target's spectroscopic light curves
    binned_err1 - the flux errors in the target's spectroscopic light curves
    binned_flux2 - the comparison's spectroscopic light curves
    binned_err2 - the flux errors in the comparison's spectroscopic light curves
    XPOS_norm - the **standarized**, combined, wavelength-binned x positions
    SKY_norm - the **standarized**, combined, wavelength-binned sky background
    photon_noise_star1 - the photon noise for each bin for the target
    photon_noise_star2 - the photon noise for each bin for the comparison
    """

    nbins = len(bins)
    nframes = len(flux1)

    binned_flux1 = []
    binned_err1 = []

    binned_flux2 = []
    binned_err2 = []

    binned_xpos = []
    binned_sky = []

    photon_noise_star1 = []
    photon_noise_star2 = []

    # outer loop: loop through all frames (1D spectra)
    for i in range(nframes):

        current_flux1 = []
        current_flux2 = []

        current_err1 = []
        current_err2 = []

        current_xpos = []
        current_sky = []

        current_photon_noise_1 = []
        current_photon_noise_2 = []

        current_wvl_solution = wvl_solutions[i]

        # inner loop: loop through all bins
        for j in range(0,nbins-1):

            idx = (current_wvl_solution >= bins[j]) & (current_wvl_solution < bins[j+1])
            nidx = len(np.where(flux1[i][idx])[0])

            if n_tukey_points != 0:

                Tukey1 = float(n_tukey_points)/nidx

                # Create dummy array, 2 points longer than our array so that points weighted as 0 by Tukey window fall outside our desired array and thereofre none of our points are 0 weighted
                dummy_bin1_vals = np.zeros(nidx+2)
                dummy_e1_vals = np.zeros(nidx+2)

                # replace the values between the first and last dummy points with the actual data
                dummy_bin1_vals[1:-1] = flux1[i][idx]
                dummy_e1_vals[1:-1] = err1[i][idx]

                tukey_bin1_vals = dummy_bin1_vals*signal.tukey(nidx+2,Tukey1)
                bin_1_vals = tukey_bin1_vals[1:-1]

                tukey_e1_vals = dummy_e1_vals*signal.tukey(nidx+2,Tukey1)
                bin_e1_vals = tukey_e1_vals[1:-1]

                dummy_bin2_vals = np.zeros(nidx+2)
                dummy_e2_vals = np.zeros(nidx+2)

                dummy_bin2_vals[1:-1] = flux2[i][idx]
                dummy_e2_vals[1:-1] = err2[i][idx]

                tukey_bin2_vals = dummy_bin2_vals*signal.tukey(nidx+2,Tukey1)
                bin_2_vals = tukey_bin2_vals[1:-1]

                tukey_e2_vals = dummy_e2_vals*signal.tukey(nidx+2,Tukey1)
                bin_e2_vals = tukey_e2_vals[1:-1]

                dummy_xpos_vals = np.zeros(nidx+2)
                dummy_sky_vals = np.zeros(nidx+2)

                dummy_xpos_vals[1:-1] = xpos[i][idx]
                dummy_sky_vals[1:-1] = sky[i][idx]

                tukey_xpos_vals = dummy_xpos_vals*signal.tukey(nidx+2,Tukey1)
                tukey_sky_vals = dummy_sky_vals*signal.tukey(nidx+2,Tukey1)

                bin_xpos = tukey_xpos_vals[1:-1]
                bin_sky = tukey_sky_vals[1:-1]


            else:
                bin_1_vals = flux1[i][idx]
                bin_e1_vals = err1[i][idx]

                bin_2_vals = flux2[i][idx]
                bin_e2_vals = err2[i][idx]

                bin_xpos = xpos[i][idx]
                bin_sky = sky[i][idx]

            current_xpos.append(bin_xpos.mean())
            current_sky.append(bin_sky.mean())

            current_photon_noise_1.append(np.mean(1/np.sqrt(flux1[i][idx])))
            current_photon_noise_2.append(np.mean(1/np.sqrt(flux2[i][idx])))

            if weighted:

                weights1 = 1.0/bin_e1_vals**2
                weights2 = 1.0/bin_e2_vals**2

                # replace inf values if using Tukey
                #weights1[weights1 == np.inf] = 0
                #weights2[weights2 == np.inf] = 0

                current_flux1.append( np.sum(weights1*bin_1_vals) / np.sum(weights1) )
                current_flux2.append( np.sum(weights2*bin_2_vals) / np.sum(weights2) )

                current_err1.append( np.sqrt(1.0/np.sum(weights1) ) )
                current_err2.append( np.sqrt(1.0/np.sum(weights2) ) )

            else:
                current_flux1.append(bin_1_vals.sum())
                current_flux2.append(bin_2_vals.sum())

                current_err1.append(np.sqrt(np.sum(bin_e1_vals**2)) )
                current_err2.append(np.sqrt(np.sum(bin_e2_vals**2)) )

        photon_noise_star1.append(current_photon_noise_1)
        photon_noise_star2.append(current_photon_noise_2)

        binned_flux1.append(np.array(current_flux1))
        binned_flux2.append(np.array(current_flux2))

        binned_err1.append(np.array(current_err1))
        binned_err2.append(np.array(current_err2))

        binned_xpos.append(np.array(current_xpos))
        binned_sky.append(np.array(current_sky))


    binned_flux1 = np.array(binned_flux1)
    binned_err1 = np.array(binned_err1)

    binned_flux2 = np.array(binned_flux2)
    binned_err2 = np.array(binned_err2)

    flux_ratio = (binned_flux1/binned_flux2)
    err_ratio = np.sqrt((binned_err1/binned_flux1)**2 + (binned_err2/binned_flux2)**2)*flux_ratio

    XPOS = np.transpose(np.array(binned_xpos))
    XPOS_norm = [(i - i.mean())/i.std() for i in XPOS]

    SKY = np.transpose(np.array(binned_sky))
    SKY_norm = [(i - i.mean())/i.std() for i in SKY]

    return np.transpose(flux_ratio),np.transpose(err_ratio),np.transpose(binned_flux1),\
           np.transpose(binned_err1),np.transpose(binned_flux2),np.transpose(binned_err2),np.array(XPOS_norm),np.array(SKY_norm),\
           np.transpose(np.array(photon_noise_star1)),np.transpose(np.array(photon_noise_star2))



def wvl_bin_data_indivdual_wvl_solutions(flux1,err1,flux2,err2,wvl_solution1, wvl_solution2, bins,xpos,sky,weighted=False,n_tukey_points=0):

    """A function to bin the spectra of the target and comparison to make spectroscopic light curves for each by summing the flux within the defined wavelength bins.
    The target's light curves are divided by the comparison's light curves to correct for telluric extinction.
    Inputs:
    flux1 - ndarray of spectra of the target
    err1 - ndarray of errors of the target
    flux2 - ndarray of spectra of the comparison
    err2 - ndarray of errors of the comparison
    wvl_solutions - the wavelength solution which is used to bin the data for both star1 & star2, expects individual wvl solution for each frame.
    bins - the list of bin edges of the light curves, in Angstroms
    xpos - the ndarray of the average (**non-standarized**) x positions of the target and comparison, so that they can be binned to the same wavelength bins
    sky - the ndarray of the average (**non-standarized**) sky background of the target and comparison, so that they can be binned to the same wavelength bins
    weighted - True/False - define whether we want to perform a weighted (by the flux errors) sum or not. Default=False as I have found this often produce better light curves (less noise)
    n_tukey_points - If wanting to use Tukey bins, set this parameter to the number of points to fall within the Tukey smoothed edges per bin.
                     This downweights those points falling at the edges of bins. I often find this to lead to noisier light curves. Default=0 (no Tukey window is used)
    Returns:
    flux_ratio - the differential (target/comparison) spectroscopic light curves
    err_ratio - the flux errors in the differential light curves
    binned_flux1 - the target's spectroscopic light curves
    binned_err1 - the flux errors in the target's spectroscopic light curves
    binned_flux2 - the comparison's spectroscopic light curves
    binned_err2 - the flux errors in the comparison's spectroscopic light curves
    XPOS_norm - the **standarized**, combined, wavelength-binned x positions
    SKY_norm - the **standarized**, combined, wavelength-binned sky background
    photon_noise_star1 - the photon noise for each bin for the target
    photon_noise_star2 - the photon noise for each bin for the comparison
    """

    nbins = len(bins)
    nframes = len(flux1)

    binned_flux1 = []
    binned_err1 = []

    binned_flux2 = []
    binned_err2 = []

    binned_xpos = []
    binned_sky = []

    photon_noise_star1 = []
    photon_noise_star2 = []

    # outer loop: loop through all frames (1D spectra)
    for i in range(nframes):

        current_flux1 = []
        current_flux2 = []

        current_err1 = []
        current_err2 = []

        current_xpos = []
        current_sky = []

        current_photon_noise_1 = []
        current_photon_noise_2 = []

        current_wvl_solution1 = wvl_solution1[i]
        current_wvl_solution2 = wvl_solution2[i]

        # inner loop: loop through all bins
        for j in range(0,nbins-1):

            idx1 = (current_wvl_solution1 >= bins[j]) & (current_wvl_solution1 < bins[j+1])
            nidx1 = len(np.where(flux1[i][idx1])[0])
            idx2 = (current_wvl_solution2 >= bins[j]) & (current_wvl_solution2 < bins[j+1])
            nidx2 = len(np.where(flux2[i][idx2])[0])
            #print(idx1, idx2)

            if n_tukey_points != 0:

                Tukey1 = float(n_tukey_points)/nidx1

                # Create dummy array, 2 points longer than our array so that points weighted as 0 by Tukey window fall outside our desired array and thereofre none of our points are 0 weighted
                dummy_bin1_vals = np.zeros(nidx1+2)
                dummy_e1_vals = np.zeros(nidx1+2)

                # replace the values between the first and last dummy points with the actual data
                dummy_bin1_vals[1:-1] = flux1[i][idx1]
                dummy_e1_vals[1:-1] = err1[i][idx1]

                tukey_bin1_vals = dummy_bin1_vals*signal.tukey(nidx1+2,Tukey1)
                bin_1_vals = tukey_bin1_vals[1:-1]

                tukey_e1_vals = dummy_e1_vals*signal.tukey(nidx1+2,Tukey1)
                bin_e1_vals = tukey_e1_vals[1:-1]

                dummy_bin2_vals = np.zeros(nidx2+2)
                dummy_e2_vals = np.zeros(nidx2+2)

                dummy_bin2_vals[1:-1] = flux2[i][idx2]
                dummy_e2_vals[1:-1] = err2[i][idx2]

                tukey_bin2_vals = dummy_bin2_vals*signal.tukey(nidx2+2,Tukey1)
                bin_2_vals = tukey_bin2_vals[1:-1]

                tukey_e2_vals = dummy_e2_vals*signal.tukey(nidx2+2,Tukey1)
                bin_e2_vals = tukey_e2_vals[1:-1]

                dummy_xpos_vals = np.zeros(nidx1+2)
                dummy_sky_vals = np.zeros(nidx1+2)

                dummy_xpos_vals[1:-1] = xpos[i][idx1]
                dummy_sky_vals[1:-1] = sky[i][idx1]

                tukey_xpos_vals = dummy_xpos_vals*signal.tukey(nidx1+2,Tukey1)
                tukey_sky_vals = dummy_sky_vals*signal.tukey(nidx1+2,Tukey1)

                bin_xpos = tukey_xpos_vals[1:-1]
                bin_sky = tukey_sky_vals[1:-1]


            else:
                bin_1_vals = flux1[i][idx1]
                bin_e1_vals = err1[i][idx1]

                bin_2_vals = flux2[i][idx2]
                bin_e2_vals = err2[i][idx2]

                bin_xpos = xpos[i][idx1]
                bin_sky = sky[i][idx1]

            current_xpos.append(bin_xpos.mean())
            current_sky.append(bin_sky.mean())

            current_photon_noise_1.append(np.mean(1/np.sqrt(flux1[i][idx1])))
            current_photon_noise_2.append(np.mean(1/np.sqrt(flux2[i][idx2])))

            if weighted:

                weights1 = 1.0/bin_e1_vals**2
                weights2 = 1.0/bin_e2_vals**2

                # replace inf values if using Tukey
                #weights1[weights1 == np.inf] = 0
                #weights2[weights2 == np.inf] = 0

                current_flux1.append( np.sum(weights1*bin_1_vals) / np.sum(weights1) )
                current_flux2.append( np.sum(weights2*bin_2_vals) / np.sum(weights2) )

                current_err1.append( np.sqrt(1.0/np.sum(weights1) ) )
                current_err2.append( np.sqrt(1.0/np.sum(weights2) ) )

            else:
                current_flux1.append(bin_1_vals.sum())
                current_flux2.append(bin_2_vals.sum())

                current_err1.append(np.sqrt(np.sum(bin_e1_vals**2)) )
                current_err2.append(np.sqrt(np.sum(bin_e2_vals**2)) )

        photon_noise_star1.append(current_photon_noise_1)
        photon_noise_star2.append(current_photon_noise_2)

        binned_flux1.append(np.array(current_flux1))
        binned_flux2.append(np.array(current_flux2))

        binned_err1.append(np.array(current_err1))
        binned_err2.append(np.array(current_err2))

        binned_xpos.append(np.array(current_xpos))
        binned_sky.append(np.array(current_sky))


    binned_flux1 = np.array(binned_flux1)
    binned_err1 = np.array(binned_err1)

    binned_flux2 = np.array(binned_flux2)
    binned_err2 = np.array(binned_err2)


    flux_ratio = (binned_flux1/binned_flux2)
    err_ratio = np.sqrt((binned_err1/binned_flux1)**2 + (binned_err2/binned_flux2)**2)*flux_ratio

    XPOS = np.transpose(np.array(binned_xpos))
    XPOS_norm = [(i - i.mean())/i.std() for i in XPOS]

    SKY = np.transpose(np.array(binned_sky))
    SKY_norm = [(i - i.mean())/i.std() for i in SKY]

    return np.transpose(flux_ratio),np.transpose(err_ratio),np.transpose(binned_flux1),\
           np.transpose(binned_err1),np.transpose(binned_flux2),np.transpose(binned_err2),np.array(XPOS_norm),np.array(SKY_norm),\
           np.transpose(np.array(photon_noise_star1)),np.transpose(np.array(photon_noise_star2))


def binning(x, y,  dy=None, binwidth=None, r=None,newx= None, log = False, nan=False):
	"""
    Function written by N. Batalha.

	This contains functionality for binning spectroscopy given an x, y and set of errors.
	This is similar to IDL's regroup but in Python (obviously). Note that y is binned as the
	mean(ordinates) instead of sum(ordinates), as you would want for cmputing flux in a set of
	pixels. User can input a constant resolution, constant binwidth or provide a user defined
	bin. The error is computed as sum(sqrt(sig1^2, sig2^2, sig3^2) )/3, for example
	if there were 3 points to bin.

	Parameters
	----------
	x : array, float
		vector containing abcissae.
	y : array,float
		vector containing ordinates.
	dy : array,float
		(Optional) errors on ordinates, can be float or array
	binwidth : float
		(Optional) constant bin width in same units as x
	r : float
		(Optional) constant resolution to bin to. R is defined as w[1]/(w[2] - w[0])
		to maintain consistency with `pandeia.engine`
	newx : array, float
		(Optional) new x axis to bin to
	log : bool
		(Optional) computes equal bin spacing logarithmically, Default = False
	sort : bool
		(Optional) sort into ascending order of x, default = True
	nan : bool
		(Optional) if true, this returns nan values where no points exist in a given bin
		Otherwise, all nans are dropped

	Returns
	-------
	dict
		bin_y : binned ordinates
		bin_x : binned abcissae
		bin_edge : edges of bins (always contains len(bin_x)+1 elements)
		bin_dy : error on ordinate bin
		bin_n : number of points contained in each bin

	Examples
	--------

	>>> from bintools import binning

	If you want constant resolution (using output dict from PandExo):

	>>> pandexo = result['FinalSpectrum']
	>>> x, y, err = pandexo['wave'], pandexo['spectrum_w_rand'], pandexo['error_w_floor']
	>>> final = binning(x, y, dy = err, r =100)
	>>> newx, newy, newerr = final['bin_x'], final['bin_y'], final['bin_dy']

	If you have a x axis that you want PandExo output to be binned to

	>>> newx = np.linspace(1,5,10)
	>>> final = binning(x, y, dy = err, newx =newx)
	>>> newx, newy, newerr = final['bin_x'], final['bin_y'], final['bin_dy']

	If you want a constant bin width and want everything to be spaced linearly

	>>> final = binning(x, y, dy = err, binwidth = 0.1)
	>>> newx, newy, newerr = final['bin_x'], final['bin_y'], final['bin_dy']

	If you want constant bin width but want everything to spaced logarithmically

	>>> final = binning(x, y, dy = err, binwidth = 0.1, log=True)
	>>> newx, newy, newerr = final['bin_x'], final['bin_y'], final['bin_dy']
	"""
	#check x and y are same length
	if len(x) != len(y):
		raise Exception('X and Y are not the same length')

	#check that either newx or binwidth are specified

	if newx is None and binwidth is None and r is None:
		raise Exception('Need to either supply new x axis, resolution, or a binwidth')
	if (binwidth is None) and (log):
		raise Exception("Cannot do logarithmic binning with out a binwidth")

	if newx is not None:
		bin_x = newx
		bin_x, bin_y, bin_dy, bin_n = uniform_tophat_mean(bin_x,x, y, dy=dy,nan=nan)
		bin_edge = astrobin.calculate_bin_edges(bin_x)

		return {'bin_y':bin_y, 'bin_x':bin_x, 'bin_edge':bin_edge, 'bin_dy':bin_dy, 'bin_n':bin_n}

	elif r is not None:
		bin_x = bin_wave_to_R(x, r)
		bin_x, bin_y, bin_dy, bin_n = uniform_tophat_mean(bin_x,x, y, dy=dy,nan=nan)
		bin_edge = astrobin.calculate_bin_edges(bin_x)

		return {'bin_y':bin_y, 'bin_x':bin_x, 'bin_edge':bin_edge, 'bin_dy':bin_dy, 'bin_n':bin_n}


	elif binwidth is not None:
		if (binwidth < 0) and (log):
			warn.warn(UserWarning("Negative binwidth specified. Assuming this is log10(binwidth)"))
			binwidth = 10**binwidth
		if log:
			bin_x = np.arange(np.log10(min(x)),np.log10(max(x)),np.log10(binwidth))
			bin_x = 10**bin_x
		elif not log:
			bin_x = np.arange(min(x),max(x),binwidth)
		bin_x, bin_y, bin_dy, bin_n = uniform_tophat_mean(bin_x,x, y, dy=dy,nan=nan)
		bin_edge = astrobin.calculate_bin_edges(bin_x)

		return {'bin_y':bin_y, 'bin_x':bin_x, 'bin_edge':bin_edge, 'bin_dy':bin_dy, 'bin_n':bin_n}




def uniform_tophat_mean(newx,x, y, dy=None,nan=False):
<<<<<<< HEAD
	"""Adapted from Mike R. Line to rebin spectra

	Takes mean of groups of points in certain wave bin

	Parameters
	----------
	newx : list of float or numpy array of float
	    New wavelength grid to rebin to
	x : list of float or numpy array of float
	    Old wavelength grid to get rid of
	y : list of float or numpy array of float
	    New rebinned y axis

	Returns
	-------
	array of floats
	    new wavelength grid

	Examples
	--------

	>>> from pandexo.engine.jwst import uniform_tophat_sum
	>>> oldgrid = np.linspace(1,3,100)
	>>> y = np.zeros(100)+10.0
	>>> newy = uniform_tophat_sum(np.linspace(2,3,3), oldgrid, y)
	>>> newy
	array([ 240.,  250.,  130.])
	"""
	newx = np.array(newx)
	szmod=newx.shape[0]
	delta=np.zeros(szmod)
	ynew=np.zeros(szmod)
	bin_dy =np.zeros(szmod)
	bin_n =np.zeros(szmod)

	delta[0:-1]=newx[1:]-newx[:-1]
	delta[szmod-1]=delta[szmod-2]

	for i in range(szmod-1):
		i=i+1
		loc=np.where((x >= newx[i]-0.5*delta[i-1]) & (x < newx[i]+0.5*delta[i]))
		#make sure there are values within the slice
		if len(loc[0]) > 0:
			ynew[i]=np.mean(y[loc])
			if dy is not None:
				bin_dy[i] = np.sqrt(np.sum(dy[loc]**2.0))/len(y[loc])
			bin_n[i] = len(y[loc])
		#if not give empty slice a nan
		elif len(loc[0]) == 0 :
			warn.warn(UserWarning("Empty slice exists within specified new x, replacing value with nan"))
			ynew[i]=np.nan
			bin_n[i] = np.nan

	#fill in zeroth entry
	loc=np.where((x > newx[0]-0.5*delta[0]) & (x < newx[0]+0.5*delta[0]))
	if len(loc[0]) > 0:
		ynew[0]=np.mean(y[loc])
		bin_n[0] = len(y[loc])
		if dy is not None:
			bin_dy[0] = np.sqrt(np.sum(dy[loc]**2.0))/len(y[loc])
	elif len(loc[0]) == 0 :
		ynew[0]=np.nan
		bin_n[0] = np.nan
		if dy is not None:
			bin_dy[0] = np.nan

	#remove nans if requested
	out = pd.DataFrame({'bin_y':ynew, 'bin_x':newx, 'bin_dy':bin_dy, 'bin_n':bin_n})
	if not nan:
		out = out.dropna()

	return out['bin_x'].values,out['bin_y'].values, out['bin_dy'].values, out['bin_n'].values
=======
    """Adapted from Mike R. Line to rebin spectra

    Takes mean of groups of points in certain wave bin

    Parameters
    ----------
    newx : list of float or numpy array of float
        New wavelength grid to rebin to
    x : list of float or numpy array of float
        Old wavelength grid to get rid of
    y : list of float or numpy array of float
        New rebinned y axis

    Returns
    -------
    array of floats
    new wavelength grid

    Examples
    --------

    >>> from pandexo.engine.jwst import uniform_tophat_sum
    >>> oldgrid = np.linspace(1,3,100)
    >>> y = np.zeros(100)+10.0
    >>> newy = uniform_tophat_sum(np.linspace(2,3,3), oldgrid, y)
    >>> newy
    array([ 240.,  250.,  130.])
    """
    newx = np.array(newx)
    szmod=newx.shape[0]
    delta=np.zeros(szmod)
    ynew=np.zeros(szmod)
    bin_dy =np.zeros(szmod)
    bin_n =np.zeros(szmod)

    delta[0:-1]=newx[1:]-newx[:-1]
    delta[szmod-1]=delta[szmod-2]

    for i in range(szmod-1):
	    i=i+1
	    loc=np.where((x >= newx[i]-0.5*delta[i-1]) & (x < newx[i]+0.5*delta[i]))
	    #make sure there are values within the slice
	    if len(loc[0]) > 0:
		    ynew[i]=np.mean(y[loc])
	        if dy is not None:
			    bin_dy[i] = np.sqrt(np.sum(dy[loc]**2.0))/len(y[loc])
		    bin_n[i] = len(y[loc])
	    #if not give empty slice a nan
        elif len(loc[0]) == 0 :
	        warn.warn(UserWarning("Empty slice exists within specified new x, replacing value with nan"))
		    ynew[i]=np.nan
		    bin_n[i] = np.nan

    #fill in zeroth entry
    loc=np.where((x > newx[0]-0.5*delta[0]) & (x < newx[0]+0.5*delta[0]))
    if len(loc[0]) > 0:
	    ynew[0]=np.mean(y[loc])
	    bin_n[0] = len(y[loc])
	    if dy is not None:
		    bin_dy[0] = np.sqrt(np.sum(dy[loc]**2.0))/len(y[loc])
    elif len(loc[0]) is 0 :
        ynew[0]=np.nan
        bin_n[0] = np.nan
        if dy is not None:
            bin_dy[0] = np.nan

    #remove nans if requested
    out = pd.DataFrame({'bin_y':ynew, 'bin_x':newx, 'bin_dy':bin_dy, 'bin_n':bin_n})
    if not nan:
        out = out.dropna()

    return out['bin_x'].values,out['bin_y'].values, out['bin_dy'].values, out['bin_n'].values
>>>>>>> c17f0e1b


def bin_wave_to_R(w, R):
	"""Creates new wavelength axis at specified resolution

	Parameters
	----------
	w : list of float or numpy array of float
	    Wavelength axis to be rebinned
	R : float or int
	    Resolution to bin axis to

	Returns
	-------
	list of float
	    New wavelength axis at specified resolution

	Examples
	--------

	>>> newwave = bin_wave_to_R(np.linspace(1,2,1000), 10)
	>>> print((len(newwave)))
	11
	"""
	wave = []
	tracker = min(w)
	i = 1
	ind= 0
	firsttime = True
	while(tracker<max(w)):
	    if i <len(w)-1:
	        dlambda = w[i]-w[ind]
	        newR = w[i]/dlambda
	        if (newR < R) & (firsttime):
	            tracker = w[ind]
	            wave += [tracker]
	            ind += 1
	            i += 1
	            firsttime = True
	        elif newR < R:
	            tracker = w[ind]+dlambda/2.0
	            wave +=[tracker]
	            ind = (np.abs(w-tracker)).argmin()
	            i = ind+1
	            firsttime = True
	        else:
	            firsttime = False
	            i+=1
	    else:
	        tracker = max(w)
	        wave += [tracker]
	return wave


def generate_wvls_at_R(starting_wvl,stopping_wvl,R):

    """JK's function to generate a wavelength grid with a desired (constant) resolution.

    Inputs:
    starting_wvl -- the first wavelength to consider
    stopping_wvl -- the final wavelength to consider
    R -- the desired spectral resolution of the resulting wavelength axis

    Returns:
    wvls -- the wavelength grid at the specified resolution"""

    wvls = []
    i = starting_wvl
    while i < stopping_wvl:
        delta_lam = i/R
        wvls.append(i+delta_lam)
        i += delta_lam

    return np.array(wvls)<|MERGE_RESOLUTION|>--- conflicted
+++ resolved
@@ -1312,7 +1312,6 @@
 
 
 def uniform_tophat_mean(newx,x, y, dy=None,nan=False):
-<<<<<<< HEAD
 	"""Adapted from Mike R. Line to rebin spectra
 
 	Takes mean of groups of points in certain wave bin
@@ -1385,80 +1384,7 @@
 		out = out.dropna()
 
 	return out['bin_x'].values,out['bin_y'].values, out['bin_dy'].values, out['bin_n'].values
-=======
-    """Adapted from Mike R. Line to rebin spectra
-
-    Takes mean of groups of points in certain wave bin
-
-    Parameters
-    ----------
-    newx : list of float or numpy array of float
-        New wavelength grid to rebin to
-    x : list of float or numpy array of float
-        Old wavelength grid to get rid of
-    y : list of float or numpy array of float
-        New rebinned y axis
-
-    Returns
-    -------
-    array of floats
-    new wavelength grid
-
-    Examples
-    --------
-
-    >>> from pandexo.engine.jwst import uniform_tophat_sum
-    >>> oldgrid = np.linspace(1,3,100)
-    >>> y = np.zeros(100)+10.0
-    >>> newy = uniform_tophat_sum(np.linspace(2,3,3), oldgrid, y)
-    >>> newy
-    array([ 240.,  250.,  130.])
-    """
-    newx = np.array(newx)
-    szmod=newx.shape[0]
-    delta=np.zeros(szmod)
-    ynew=np.zeros(szmod)
-    bin_dy =np.zeros(szmod)
-    bin_n =np.zeros(szmod)
-
-    delta[0:-1]=newx[1:]-newx[:-1]
-    delta[szmod-1]=delta[szmod-2]
-
-    for i in range(szmod-1):
-	    i=i+1
-	    loc=np.where((x >= newx[i]-0.5*delta[i-1]) & (x < newx[i]+0.5*delta[i]))
-	    #make sure there are values within the slice
-	    if len(loc[0]) > 0:
-		    ynew[i]=np.mean(y[loc])
-	        if dy is not None:
-			    bin_dy[i] = np.sqrt(np.sum(dy[loc]**2.0))/len(y[loc])
-		    bin_n[i] = len(y[loc])
-	    #if not give empty slice a nan
-        elif len(loc[0]) == 0 :
-	        warn.warn(UserWarning("Empty slice exists within specified new x, replacing value with nan"))
-		    ynew[i]=np.nan
-		    bin_n[i] = np.nan
-
-    #fill in zeroth entry
-    loc=np.where((x > newx[0]-0.5*delta[0]) & (x < newx[0]+0.5*delta[0]))
-    if len(loc[0]) > 0:
-	    ynew[0]=np.mean(y[loc])
-	    bin_n[0] = len(y[loc])
-	    if dy is not None:
-		    bin_dy[0] = np.sqrt(np.sum(dy[loc]**2.0))/len(y[loc])
-    elif len(loc[0]) is 0 :
-        ynew[0]=np.nan
-        bin_n[0] = np.nan
-        if dy is not None:
-            bin_dy[0] = np.nan
-
-    #remove nans if requested
-    out = pd.DataFrame({'bin_y':ynew, 'bin_x':newx, 'bin_dy':bin_dy, 'bin_n':bin_n})
-    if not nan:
-        out = out.dropna()
-
-    return out['bin_x'].values,out['bin_y'].values, out['bin_dy'].values, out['bin_n'].values
->>>>>>> c17f0e1b
+
 
 
 def bin_wave_to_R(w, R):
